--- conflicted
+++ resolved
@@ -231,7 +231,10 @@
             }
         }
 
-<<<<<<< HEAD
+        return this;
+    }
+}
+
 export function setIntersection(a, b) {
     return new Set([...a].filter(x => b.has(x)));
 }
@@ -509,17 +512,7 @@
 }
 
 export default {
-    pathSelectorFromElement: pathSelectorFromElement,
-    pathAndClassSelectorFromElement: pathAndClassSelectorFromElement,
-    uniquePathSelectorFromElement: uniquePathSelectorFromElement,
-    generalizeSelectors: generalizeSelectors,
-    parentSelector: parentSelector,
-    replacePrefix: replacePrefix,
+    ElementPath: ElementPath,
     findContainer: findContainer,
     findRepeatedContainer: findRepeatedContainer
-};
-=======
-        return this;
-    }
-}
->>>>>>> d934a6f3
+};