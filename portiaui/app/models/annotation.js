--- conflicted
+++ resolved
@@ -9,7 +9,6 @@
         async: false
     }),
     attribute: DS.attr('string'),
-<<<<<<< HEAD
     tagid: DS.attr('string'),
     required: DS.attr('boolean'),
     ignore: DS.attr('boolean'),
@@ -17,13 +16,10 @@
     variant: DS.attr('number'),
     slice: DS.attr('array'),
 
-=======
-
     // selection
     selectionMode: DS.attr('string', {
         defaultValue: 'auto'
     }),
->>>>>>> c463f2cd
     // json fixes error with storing ember NativeArray in indexed db
     acceptSelectors: DS.attr('array'),
     rejectSelectors: DS.attr('array'),
