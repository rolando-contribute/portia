--- conflicted
+++ resolved
@@ -310,31 +310,6 @@
         changes = self.get_branch_changed_entries(branch_name)
         return [entry.new.path or entry.old.path for entry in changes]
 
-<<<<<<< HEAD
-    def get_branch_conflicted_files(self, branch_name):
-        """Return a dict with the conflicted files for a given branch."""
-        def has_conflict(json):
-            for key in json.keys():
-                if (key == '__CONFLICT' or
-                        isinstance(json[key], dict) and
-                        has_conflict(json[key])):
-                    return True
-            return False
-
-        conflicts = {}
-        for file_path in self.get_branch_changed_files(branch_name):
-            try:
-                content_str = self.file_contents_for_branch(file_path,
-                                                            branch_name)
-            except TypeError:  # XXX: File was delete in one branch
-                content_str = None
-            content = loads(content_str or '{}')
-            if has_conflict(content):
-                conflicts[file_path] = content
-        return conflicts
-
-=======
->>>>>>> 4e57a48b
     def add_tag(self, tag_name):
         commit = self._repo['refs/heads/master']
         tag = Tag()
