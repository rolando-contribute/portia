<!DOCTYPE html>
<html>
  <head>
    <meta charset="utf-8">
    <meta http-equiv="X-UA-Compatible" content="IE=edge">
    <title>Portia</title>
    <meta name="description" content="">
    <meta name="viewport" content="width=device-width, initial-scale=1">

    <base href="/" />
<meta name="portia-web/config/environment" content="%7B%22modulePrefix%22%3A%22portia-web%22%2C%22environment%22%3A%22production%22%2C%22baseURL%22%3A%22/%22%2C%22EmberENV%22%3A%7B%22FEATURES%22%3A%7B%7D%7D%2C%22APP%22%3A%7B%7D%2C%22contentSecurityPolicyHeader%22%3A%22Content-Security-Policy-Report-Only%22%2C%22contentSecurityPolicy%22%3A%7B%22default-src%22%3A%22%27none%27%22%2C%22script-src%22%3A%22%27self%27%22%2C%22font-src%22%3A%22%27self%27%22%2C%22connect-src%22%3A%22%27self%27%22%2C%22img-src%22%3A%22%27self%27%22%2C%22style-src%22%3A%22%27self%27%22%2C%22media-src%22%3A%22%27self%27%22%7D%2C%22exportApplicationGlobal%22%3Afalse%7D" />

    <link rel="stylesheet" href="assets/vendor-496affb9d6de60dbf38bf38e1f52b4cb.css">
    <link rel="stylesheet" href="assets/portia-web-192dcaf92fdc83f91ad481bd124901e9.css">

    
  </head>
  <body>
    

<<<<<<< HEAD
    <script src="assets/vendor-513622e045d02afb7667d4f46d744c2b.js"></script>
    <script src="assets/portia-web-b780e3db64a49885affe1f4759418a7a.js"></script>
=======
    <script src="assets/vendor-9a49c0c68a4334a656e504702cde8825.js"></script>
    <script src="assets/portia-web-9b0701d4b3c03ff0d8ed03a872028300.js"></script>
>>>>>>> d1ef67a8

    
  </body>
</html><|MERGE_RESOLUTION|>--- conflicted
+++ resolved
@@ -18,13 +18,8 @@
   <body>
     
 
-<<<<<<< HEAD
     <script src="assets/vendor-513622e045d02afb7667d4f46d744c2b.js"></script>
-    <script src="assets/portia-web-b780e3db64a49885affe1f4759418a7a.js"></script>
-=======
-    <script src="assets/vendor-9a49c0c68a4334a656e504702cde8825.js"></script>
-    <script src="assets/portia-web-9b0701d4b3c03ff0d8ed03a872028300.js"></script>
->>>>>>> d1ef67a8
+    <script src="assets/portia-web-66efaaa7ea1cf084825b1f0720922da0.js"></script>
 
     
   </body>
