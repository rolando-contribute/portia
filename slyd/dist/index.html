--- conflicted
+++ resolved
@@ -19,11 +19,7 @@
     
 
     <script src="assets/vendor-3ef7ffe2e10d3ba340f8bde63bae19d6.js"></script>
-<<<<<<< HEAD
-    <script src="assets/portia-web-2c982523f455448cbd90ff444db0da30.js"></script>
-=======
     <script src="assets/portia-web-01e78c57ec0ce0efb0626d0520ca6797.js"></script>
->>>>>>> e9a80777
 
     
   </body>
